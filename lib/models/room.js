/*
Copyright 2015, 2016 OpenMarket Ltd

Licensed under the Apache License, Version 2.0 (the "License");
you may not use this file except in compliance with the License.
You may obtain a copy of the License at

    http://www.apache.org/licenses/LICENSE-2.0

Unless required by applicable law or agreed to in writing, software
distributed under the License is distributed on an "AS IS" BASIS,
WITHOUT WARRANTIES OR CONDITIONS OF ANY KIND, either express or implied.
See the License for the specific language governing permissions and
limitations under the License.
*/
"use strict";
/**
 * @module models/room
 */
var EventEmitter = require("events").EventEmitter;

var EventStatus = require("./event").EventStatus;
var RoomSummary = require("./room-summary");
var MatrixEvent = require("./event").MatrixEvent;
var utils = require("../utils");
var ContentRepo = require("../content-repo");
var EventTimeline = require("./event-timeline");

function synthesizeReceipt(userId, event, receiptType) {
    // This is really ugly because JS has no way to express an object literal
    // where the name of a key comes from an expression
    var fakeReceipt = {
        content: {},
        type: "m.receipt",
        room_id: event.getRoomId()
    };
    fakeReceipt.content[event.getId()] = {};
    fakeReceipt.content[event.getId()][receiptType] = {};
    fakeReceipt.content[event.getId()][receiptType][userId] = {
        ts: event.getTs()
    };
    return new MatrixEvent(fakeReceipt);
}


/**
 * Construct a new Room.
 *
 * <p>For a room, we store an ordered sequence of timelines, which may or may not
 * be continuous. Each timeline lists a series of events, as well as tracking
 * the room state at the start and the end of the timeline. It also tracks
 * forward and backward pagination tokens, as well as containing links to the
 * next timeline in the sequence.
 *
 * <p>There is one special timeline - the 'live' timeline, which represents the
 * timeline to which events are being added in real-time as they are received
 * from the /sync API. Note that you should not retain references to this
 * timeline - even if it is the current timeline right now, it may not remain
 * so if the server gives us a timeline gap in /sync.
 *
 * <p>In order that we can find events from their ids later, we also maintain a
 * map from event_id to timeline and index.
 *
 * @constructor
 * @param {string} roomId Required. The ID of this room.
 * @param {Object=} opts Configuration options
 * @param {*} opts.storageToken Optional. The token which a data store can use
 * to remember the state of the room. What this means is dependent on the store
 * implementation.
 * @param {String=} opts.pendingEventOrdering Controls where pending messages appear
 * in a room's timeline. If "<b>chronological</b>", messages will appear in the timeline
 * when the call to <code>sendEvent</code> was made. If "<b>end</b>", pending messages
 * will always appear at the end of the timeline (multiple pending messages will be sorted
 * chronologically). Default: "chronological".
 * @param {boolean} [opts.timelineSupport = false] Set to true to enable improved
 * timeline support.
 *
 * @prop {string} roomId The ID of this room.
 * @prop {string} name The human-readable display name for this room.
 * @prop {Array<MatrixEvent>} timeline The live event timeline for this room,
 * with the oldest event at index 0. Present for backwards compatibility -
 * prefer getLiveTimeline().getEvents().
 * @prop {object} tags Dict of room tags; the keys are the tag name and the values
 * are any metadata associated with the tag - e.g. { "fav" : { order: 1 } }
 * @prop {object} accountData Dict of per-room account_data events; the keys are the
 * event type and the values are the events.
 * @prop {RoomState} oldState The state of the room at the time of the oldest
 * event in the live timeline. Present for backwards compatibility -
 * prefer getLiveTimeline().getState(true).
 * @prop {RoomState} currentState The state of the room at the time of the
 * newest event in the timeline. Present for backwards compatibility -
 * prefer getLiveTimeline().getState(false).
 * @prop {RoomSummary} summary The room summary.
 * @prop {*} storageToken A token which a data store can use to remember
 * the state of the room.
 */
function Room(roomId, opts) {
    opts = opts || {};
    opts.pendingEventOrdering = opts.pendingEventOrdering || "chronological";

    if (["chronological", "end"].indexOf(opts.pendingEventOrdering) === -1) {
        throw new Error(
            "opts.pendingEventOrdering MUST be either 'chronological' or " +
            "'end'. Got: '" + opts.pendingEventOrdering + "'"
        );
    }

    this.roomId = roomId;
    this.name = roomId;
    this.tags = {
        // $tagName: { $metadata: $value },
        // $tagName: { $metadata: $value },
    };
    this.accountData = {
        // $eventType: $event
    };
    this.summary = null;
    this.storageToken = opts.storageToken;
    this._opts = opts;
    this._redactions = [];
    this._txnToEvent = {}; // Pending in-flight requests { string: MatrixEvent }
    // receipts should clobber based on receipt_type and user_id pairs hence
    // the form of this structure. This is sub-optimal for the exposed APIs
    // which pass in an event ID and get back some receipts, so we also store
    // a pre-cached list for this purpose.
    this._receipts = {
        // receipt_type: {
        //   user_id: {
        //     eventId: <event_id>,
        //     data: <receipt_data>
        //   }
        // }
    };
    this._receiptCacheByEventId = {
        // $event_id: [{
        //   type: $type,
        //   userId: $user_id,
        //   data: <receipt data>
        // }]
    };
<<<<<<< HEAD

    // just a list - *not* ordered.
    this._timelines = [];
    this._eventIdToTimeline = {};
    this._timelineSupport = Boolean(opts.timelineSupport);

    this.resetLiveTimeline();
=======
    this._notificationCounts = {};
>>>>>>> 7a4cc622
}
utils.inherits(Room, EventEmitter);

/**
<<<<<<< HEAD
 * Get the live timeline for this room.
 *
 * @return {module:models/event-timeline~EventTimeline} live timeline
 */
Room.prototype.getLiveTimeline = function() {
    return this._liveTimeline;
};

/**
 * Reset the live timeline, and start a new one.
 *
 * <p>This is used when /sync returns a 'limited' timeline.
 */
Room.prototype.resetLiveTimeline = function() {
    var newTimeline;

    if (!this._timelineSupport) {
        // if timeline support is disabled, forget about the old timelines
        newTimeline = new EventTimeline(this.roomId);
        this._timelines = [newTimeline];
        this._eventIdToTimeline = {};
    } else {
        newTimeline = this.addTimeline();
    }

    if (this._liveTimeline) {
        // initialise the state in the new timeline from our last known state
        newTimeline.initialiseState(this._liveTimeline.getState(false).events);
    }
    this._liveTimeline = newTimeline;

    // maintain this.timeline as a reference to the live timeline,
    // and this.oldState and this.currentState as references to the
    // state at the start and end of that timeline. These are more
    // for backwards-compatibility than anything else.
    this.timeline = this._liveTimeline.getEvents();
    this.oldState = this._liveTimeline.getState(true);
    this.currentState = this._liveTimeline.getState(false);
};

/**
 * Get the timeline which contains the given event, if any
 *
 * @param {string} eventId  event ID to look for
 * @return {?module:models/event-timeline~EventTimeline} timeline containing
 * the given event, or undefined if unknown
 */
Room.prototype.getTimelineForEvent = function(eventId) {
    return this._eventIdToTimeline[eventId];
=======
 * Get one of the notification counts for this room
 * @param {String} type The type of notification count to get. default: 'total'
 * @return {Number} The notification count, or undefined if there is no count
 *                  for this type.
 */
Room.prototype.getUnreadNotificationCount = function(type) {
    type = type || 'total';
    return this._notificationCounts[type];
};

/**
 * Set one of the notification counts for this room
 * @param {String} type The type of notification count to set.
 * @param {Number} count The new count
 */
Room.prototype.setUnreadNotificationCount = function(type, count) {
    this._notificationCounts[type] = count;
>>>>>>> 7a4cc622
};

/**
 * Get the avatar URL for a room if one was set.
 * @param {String} baseUrl The homeserver base URL. See
 * {@link module:client~MatrixClient#getHomeserverUrl}.
 * @param {Number} width The desired width of the thumbnail.
 * @param {Number} height The desired height of the thumbnail.
 * @param {string} resizeMethod The thumbnail resize method to use, either
 * "crop" or "scale".
 * @param {boolean} allowDefault True to allow an identicon for this room if an
 * avatar URL wasn't explicitly set. Default: true.
 * @return {?string} the avatar URL or null.
 */
Room.prototype.getAvatarUrl = function(baseUrl, width, height, resizeMethod,
                                       allowDefault) {
    var roomAvatarEvent = this.currentState.getStateEvents("m.room.avatar", "");
    if (allowDefault === undefined) { allowDefault = true; }
    if (!roomAvatarEvent && !allowDefault) {
        return null;
    }

    var mainUrl = roomAvatarEvent ? roomAvatarEvent.getContent().url : null;
    if (mainUrl) {
        return ContentRepo.getHttpUriForMxc(
            baseUrl, mainUrl, width, height, resizeMethod
        );
    }
    else if (allowDefault) {
        return ContentRepo.getIdenticonUri(
            baseUrl, this.roomId, width, height
        );
    }

    return null;
};

/**
 * Get a member from the current room state.
 * @param {string} userId The user ID of the member.
 * @return {RoomMember} The member or <code>null</code>.
 */
 Room.prototype.getMember = function(userId) {
    var member = this.currentState.members[userId];
    if (!member) {
        return null;
    }
    return member;
 };

/**
 * Get a list of members whose membership state is "join".
 * @return {RoomMember[]} A list of currently joined members.
 */
 Room.prototype.getJoinedMembers = function() {
    return this.getMembersWithMembership("join");
 };

/**
 * Get a list of members with given membership state.
 * @param {string} membership The membership state.
 * @return {RoomMember[]} A list of members with the given membership state.
 */
 Room.prototype.getMembersWithMembership = function(membership) {
    return utils.filter(this.currentState.getMembers(), function(m) {
        return m.membership === membership;
    });
 };

 /**
  * Get the default room name (i.e. what a given user would see if the
  * room had no m.room.name)
  * @param {string} userId The userId from whose perspective we want
  * to calculate the default name
  * @return {string} The default room name
  */
 Room.prototype.getDefaultRoomName = function(userId) {
    return calculateRoomName(this, userId, true);
 };


 /**
 * Check if the given user_id has the given membership state.
 * @param {string} userId The user ID to check.
 * @param {string} membership The membership e.g. <code>'join'</code>
 * @return {boolean} True if this user_id has the given membership state.
 */
 Room.prototype.hasMembershipState = function(userId, membership) {
    var member = this.getMember(userId);
    if (!member) {
        return false;
    }
    return member.membership === membership;
 };

/**
 * Add a new timeline to this room
 *
 * @return {module:models/event-timeline~EventTimeline} newly-created timeline
 */
Room.prototype.addTimeline = function() {
    if (!this._timelineSupport) {
        throw Error("timeline support is disabled. Set the 'timelineSupport'" +
                    " parameter to true when creating MatrixClient to enable" +
                    " it.");
    }

    var timeline = new EventTimeline(this.roomId);
    this._timelines.push(timeline);
    return timeline;
};


/**
 * Add events to a timeline
 *
 * <p>Will fire "Room.timeline" for each event added.
 *
 * @param {MatrixEvent[]} events A list of events to add.
 *
 * @param {boolean} toStartOfTimeline   True to add these events to the start
 * (oldest) instead of the end (newest) of the timeline. If true, the oldest
 * event will be the <b>last</b> element of 'events'.
 *
 * @param {module:models/event-timeline~EventTimeline=} timeline   timeline to
 *    add events to. If not given, events will be added to the live timeline
 *
 * @param {string=} paginationToken   token for the next batch of events
 *
 * @fires module:client~MatrixClient#event:"Room.timeline"
 *
 */
Room.prototype.addEventsToTimeline = function(events, toStartOfTimeline,
                                              timeline, paginationToken) {
    if (!timeline) {
        timeline = this._liveTimeline;
    }

    if (!toStartOfTimeline && timeline == this._liveTimeline) {
        // special treatment for live events
        this._addLiveEvents(events);
        return;
    }

    // we need to handle the following case:
    //
    // We already know about two timelines. One of these contains just
    // event M, and one contains just event P:
    //
    //    timeline1      timeline2
    //       [M]            [P]
    //
    // We are now processing a new pagination response from the server.
    // This contains the following events: [M, N, P, R, S].
    //
    // 1. First, we ignore event M, since we already know about it.
    //
    // 2. Next, we append N to timeline 1.
    //
    // 3. Next, we don't add event P, since we already know about it,
    //    but we do link togehter the timelines. We now have:
    //
    //    timeline1      timeline2
    //     [M, N] <----> [P]
    //
    // 4. We now need to append R and S to timeline2. So finally, we have:
    //
    //    timeline1      timeline2
    //     [M, N] <----> [P, R, S]
    //
    // The important thing to note in the above is that we switched the
    // timeline we were adding events to, after we found a neighbour.

    // XXX: TODO: but timeline2 might already be joined to timeline3: we need
    // to skip all the way to the end of the linked list!

    var updateToken = false;
    for (var i = 0; i < events.length; i++) {
        var existingTimeline = this._checkForNewEventInExistingTimeline(
            events[i], timeline, toStartOfTimeline);

        if (existingTimeline) {
            timeline = existingTimeline;
            updateToken = false;
        } else {
            this._addEventToTimeline(events[i], timeline, toStartOfTimeline);
            updateToken = true;
        }
    }
    if (updateToken) {
        timeline.setPaginationToken(paginationToken, toStartOfTimeline);
    }
};

/**
 * Check if this event is already in a timeline, and join up the timelines if
 * necessary
 *
 * @param {MatrixEvent} event           event to add
 * @param {EventTimeline} timeline      timeline we think we should add to
 * @param {boolean} toStartOfTimeline   true if we're adding to the start of
 *    the timeline
 * @return {?EventTimeline} the timeline with the event already in, or null if
 *    none
 * @private
 */
Room.prototype._checkForNewEventInExistingTimeline = function(
           event, timeline, toStartOfTimeline) {
    var eventId = event.getId();

    var existingTimeline = this._eventIdToTimeline[eventId];
    if (!existingTimeline) {
        return null;
    }

    // we already know about this event. Hopefully it's in this timeline, or
    // its neighbour
    if (existingTimeline == timeline) {
        console.log("Event " + eventId + " already in timeline " + timeline);
        return timeline;
    }

    var neighbour = timeline.getNeighbouringTimeline(toStartOfTimeline);
    if (neighbour) {
        if (existingTimeline == neighbour) {
            console.log("Event " + eventId + " in neighbouring timeline - " +
                        "switching to " + existingTimeline);
        } else {
            console.warn("Event " + eventId + " already in a different " +
                         "timeline " + existingTimeline);
        }
        return existingTimeline;
    }

    // time to join the timelines.
    console.info("Already have timeline for " + eventId +
                 " - joining timeline " + timeline + " to " +
                 existingTimeline);
    timeline.setNeighbouringTimeline(existingTimeline, toStartOfTimeline);
    existingTimeline.setNeighbouringTimeline(timeline, !toStartOfTimeline);
    return existingTimeline;
};

/**
 * Check for redactions, and otherwise add event to the given timeline. Assumes
 * we have already checked we don't know about this event.
 *
 * Will fire "Room.timeline" for each event added.
 *
 * @param {MatrixEvent} event
 * @param {EventTimeline} timeline
 * @param {boolean} toStartOfTimeline
 * @param {boolean} spliceBeforeLocalEcho
 * @fires module:client~MatrixClient#event:"Room.timeline"
 *
 * @private
 */
Room.prototype._addEventToTimeline = function(event, timeline, toStartOfTimeline,
                                              spliceBeforeLocalEcho) {
    var eventId = event.getId();

    if (this._redactions.indexOf(eventId) >= 0) {
        return; // do not add the redacted event.
    }

    if (event.getType() === "m.room.redaction") {
        var redactId = event.event.redacts;

        // try to remove the element
        var removed = this.removeEvent(redactId);
        if (!removed) {
            // redactions will trickle in BEFORE the event redacted so make
            // a note of the redacted event; we'll check it later.
            this._redactions.push(event.event.redacts);
        }
        // NB: We continue to add the redaction event to the timeline so clients
        // can say "so and so redacted an event" if they wish to.
    }

    if (this._redactions.indexOf(eventId) < 0) {
        timeline.addEvent(event, toStartOfTimeline, spliceBeforeLocalEcho);
        this._eventIdToTimeline[eventId] = timeline;
    }

    var data = {
        timeline: timeline,
        liveEvent: !toStartOfTimeline && timeline == this._liveTimeline,
    };
    this.emit("Room.timeline", event, this, Boolean(toStartOfTimeline), false, data);
};


/**
 * Add some events to the end of this room's live timeline. Will fire
 * "Room.timeline" for each event added.
 *
 * @param {MatrixEvent[]} events A list of events to add.
 * @fires module:client~MatrixClient#event:"Room.timeline"
 * @private
 */
Room.prototype._addLiveEvents = function(events) {
    var addLocalEchoToEnd = this._opts.pendingEventOrdering === "end";

    for (var i = 0; i < events.length; i++) {
        var isLocalEcho = (
                events[i].status === EventStatus.SENDING ||
                events[i].status === EventStatus.QUEUED
        );

        // FIXME: HORRIBLE ASSUMPTION THAT THIS PROP EXISTS
        // Exists due to client.js:815 (MatrixClient.sendEvent)
        // We should make txnId a first class citizen.
        if (events[i]._txnId) {
            this._txnToEvent[events[i]._txnId] = events[i];
        }
        else if (events[i].getUnsigned().transaction_id) {
            var existingEvent = this._txnToEvent[events[i].getUnsigned().transaction_id];
            if (existingEvent) {
                // no longer pending
                delete this._txnToEvent[events[i].getUnsigned().transaction_id];
                // replace the event source
                existingEvent.event = events[i].event;
                continue;
            }
        }

        var spliceBeforeLocalEcho = !isLocalEcho && addLocalEchoToEnd;

        if (!this._eventIdToTimeline[events[i].getId()]) {
            // TODO: pass through filter to see if this should be added to the timeline.
            this._addEventToTimeline(events[i], this._liveTimeline, false,
                                     spliceBeforeLocalEcho);
        }

        // synthesize and inject implicit read receipts
        // Done after adding the event because otherwise the app would get a read receipt
        // pointing to an event that wasn't yet in the timeline

        // This is really ugly because JS has no way to express an object literal
        // where the name of a key comes from an expression
        if (events[i].sender) {
            this.addReceipt(new MatrixEvent(synthesizeReceipt(
                events[i].sender.userId, events[i], "m.read"
            )));
        }
    }
};

/**
 * Add some events to this room. This can include state events, message
 * events and typing notifications. These events are treated as "live" so
 * they will go to the end of the timeline.
 * @param {MatrixEvent[]} events A list of events to add.
 * @param {string} duplicateStrategy Optional. Applies to events in the
 * timeline only. If this is not specified, no duplicate suppression is
 * performed (this improves performance). If this is 'replace' then if a
 * duplicate is encountered, the event passed to this function will replace the
 * existing event in the timeline. If this is 'ignore', then the event passed to
 * this function will be ignored entirely, preserving the existing event in the
 * timeline. Events are identical based on their event ID <b>only</b>.
 * @throws If <code>duplicateStrategy</code> is not falsey, 'replace' or 'ignore'.
 */
Room.prototype.addEvents = function(events, duplicateStrategy) {
    if (duplicateStrategy && ["replace", "ignore"].indexOf(duplicateStrategy) === -1) {
        throw new Error("duplicateStrategy MUST be either 'replace' or 'ignore'");
    }
    for (var i = 0; i < events.length; i++) {
        if (events[i].getType() === "m.typing") {
            this.currentState.setTypingEvent(events[i]);
        }
        else if (events[i].getType() === "m.receipt") {
            this.addReceipt(events[i]);
        }
        // N.B. account_data is added directly by /sync to avoid
        // having to maintain an event.isAccountData() here
        else {
            var timeline = this._eventIdToTimeline[events[i].getId()];
            if (timeline && duplicateStrategy) {
                // is there a duplicate?
                var shouldIgnore = false;
                var tlEvents = timeline.getEvents();
                for (var j = 0; j < tlEvents.length; j++) {
                    if (tlEvents[j].getId() === events[i].getId()) {
                        if (duplicateStrategy === "replace") {
                            // still need to set the right metadata on this event
                            setEventMetadata(
                                events[i],
                                timeline.getState(false),
                                false
                            );

                            if (!tlEvents[j].encryptedType) {
                                tlEvents[j] = events[i];
                            }
                            // skip the insert so we don't add this event twice.
                            // Don't break in case we replace multiple events.
                            shouldIgnore = true;
                        }
                        else if (duplicateStrategy === "ignore") {
                            shouldIgnore = true;
                            break; // stop searching, we're skipping the insert
                        }
                    }
                }
                if (shouldIgnore) {
                    continue; // skip the insertion of this event.
                }
            }
            // TODO: We should have a filter to say "only add state event
            // types X Y Z to the timeline".
            this._addLiveEvents([events[i]]);
        }
    }
};

/**
 * Removes events from this room.
 * @param {String[]} event_ids A list of event_ids to remove.
 */
Room.prototype.removeEvents = function(event_ids) {
    for (var i = 0; i < event_ids.length; ++i) {
        this.removeEvent(event_ids[i]);
    }
};

/**
 * Removes a single event from this room.
 *
 * @param {String} eventId  The id of the event to remove
 *
 * @return {?MatrixEvent} the removed event, or null if the event was not found
 * in this room.
 */
Room.prototype.removeEvent = function(eventId) {
    var timeline = this._eventIdToTimeline[eventId];
    if (!timeline) {
        return null;
    }

    var removed = timeline.removeEvent(eventId);
    if (removed) {
        delete this._eventIdToTimeline[eventId];
        var data = {
            timeline: timeline,
        };
        this.emit("Room.timeline", removed, this, undefined, true, data);
    }
    return removed;
};

/**
 * Recalculate various aspects of the room, including the room name and
 * room summary. Call this any time the room's current state is modified.
 * May fire "Room.name" if the room name is updated.
 * @param {string} userId The client's user ID.
 * @fires module:client~MatrixClient#event:"Room.name"
 */
Room.prototype.recalculate = function(userId) {
    // set fake stripped state events if this is an invite room so logic remains
    // consistent elsewhere.
    var self = this;
    var membershipEvent = this.currentState.getStateEvents(
        "m.room.member", userId
    );
    if (membershipEvent && membershipEvent.getContent().membership === "invite") {
        var strippedStateEvents = membershipEvent.event.invite_room_state || [];
        utils.forEach(strippedStateEvents, function(strippedEvent) {
            var existingEvent = self.currentState.getStateEvents(
                strippedEvent.type, strippedEvent.state_key
            );
            if (!existingEvent) {
                // set the fake stripped event instead
                self.currentState.setStateEvents([new MatrixEvent({
                    type: strippedEvent.type,
                    state_key: strippedEvent.state_key,
                    content: strippedEvent.content,
                    event_id: "$fake" + Date.now(),
                    room_id: self.roomId,
                    user_id: userId // technically a lie
                })]);
            }
        });
    }



    var oldName = this.name;
    this.name = calculateRoomName(this, userId);
    this.summary = new RoomSummary(this.roomId, {
        title: this.name
    });

    if (oldName !== this.name) {
        this.emit("Room.name", this);
    }



    // recalculate read receipts, adding implicit ones where necessary
    // NB. This is a duplication of logic for injecting implicit receipts,
    // it would be technically possible to only ever generate these
    // receipts in addEventsToTimeline but doing so means correctly
    // choosing whether to keep or replace the existing receipt which
    // is complex and slow. This is faster and more understandable.

    var usersFound = {};
    for (var i = this.timeline.length - 1; i >= 0; --i) {
        // loop through the timeline backwards looking for either an
        // event sent by each user or a real receipt from them.
        // Replace the read receipt for that user with whichever
        // occurs later in the timeline (ie. first because we're going
        // backwards).
        var e = this.timeline[i];

        var readReceiptsForEvent = this.getReceiptsForEvent(e);

        for (var receiptIt = 0; receiptIt < readReceiptsForEvent.length; ++receiptIt) {
            var receipt = readReceiptsForEvent[receiptIt];
            if (receipt.type !== "m.read") { continue; }

            if (usersFound[receipt.userId]) { continue; }

            // Then this is the receipt we keep for this user
            usersFound[receipt.userId] = 1;
        }

        if (e.sender && usersFound[e.sender.userId] === undefined) {
            // no receipt yet for this sender, so we synthesize one.

            this.addReceipt(synthesizeReceipt(e.sender.userId, e, "m.read"));

            usersFound[e.sender.userId] = 1;
        }
    }
};


/**
 * Get a list of user IDs who have <b>read up to</b> the given event.
 * @param {MatrixEvent} event the event to get read receipts for.
 * @return {String[]} A list of user IDs.
 */
Room.prototype.getUsersReadUpTo = function(event) {
    return this.getReceiptsForEvent(event).filter(function(receipt) {
        return receipt.type === "m.read";
    }).map(function(receipt) {
        return receipt.userId;
    });
};

/**
 * Get the ID of the event that a given user has read up to, or null if we
 * have received no read receipts from them.
 * @param {String} userId The user ID to get read receipt event ID for
 * @return {String} ID of the latest event that the given user has read, or null.
 */
Room.prototype.getEventReadUpTo = function(userId) {
    if (
        this._receipts["m.read"] === undefined ||
        this._receipts["m.read"][userId] === undefined
    ) {
        return null;
    }

    return this._receipts["m.read"][userId].eventId;
};

/**
 * Get a list of receipts for the given event.
 * @param {MatrixEvent} event the event to get receipts for
 * @return {Object[]} A list of receipts with a userId, type and data keys or
 * an empty list.
 */
Room.prototype.getReceiptsForEvent = function(event) {
    return this._receiptCacheByEventId[event.getId()] || [];
};

/**
 * Add a receipt event to the room.
 * @param {MatrixEvent} event The m.receipt event.
 */
Room.prototype.addReceipt = function(event) {
    // event content looks like:
    // content: {
    //   $event_id: {
    //     $receipt_type: {
    //       $user_id: {
    //         ts: $timestamp
    //       }
    //     }
    //   }
    // }
    var self = this;
    utils.keys(event.getContent()).forEach(function(eventId) {
        utils.keys(event.getContent()[eventId]).forEach(function(receiptType) {
            utils.keys(event.getContent()[eventId][receiptType]).forEach(
            function(userId) {
                var receipt = event.getContent()[eventId][receiptType][userId];
                if (!self._receipts[receiptType]) {
                    self._receipts[receiptType] = {};
                }
                if (!self._receipts[receiptType][userId]) {
                    self._receipts[receiptType][userId] = {};
                }
                self._receipts[receiptType][userId] = {
                    eventId: eventId,
                    data: receipt
                };
            });
        });
    });

    // pre-cache receipts by event
    self._receiptCacheByEventId = {};
    utils.keys(self._receipts).forEach(function(receiptType) {
        utils.keys(self._receipts[receiptType]).forEach(function(userId) {
            var receipt = self._receipts[receiptType][userId];
            if (!self._receiptCacheByEventId[receipt.eventId]) {
                self._receiptCacheByEventId[receipt.eventId] = [];
            }
            self._receiptCacheByEventId[receipt.eventId].push({
                userId: userId,
                type: receiptType,
                data: receipt.data
            });
        });
    });

    // send events after we've regenerated the cache, otherwise things that
    // listened for the event would read from a stale cache
    this.emit("Room.receipt", event, this);
};

/**
 * Update the room-tag event for the room.  The previous one is overwritten.
 * @param {MatrixEvent} event the m.tag event
 */
Room.prototype.addTags = function(event) {
    // event content looks like:
    // content: {
    //    tags: {
    //       $tagName: { $metadata: $value },
    //       $tagName: { $metadata: $value },
    //    }
    // }

    // XXX: do we need to deep copy here?
    this.tags = event.getContent().tags;

    // XXX: we could do a deep-comparison to see if the tags have really
    // changed - but do we want to bother?
    this.emit("Room.tags", event, this);
};

/**
 * Update the account_data events for this room, overwriting events of the same type.
 * @param {Array<MatrixEvent>} events an array of account_data events to add
 */
Room.prototype.addAccountData = function(events) {
    for (var i = 0; i < events.length; i++) {
        var event = events[i];
        if (event.getType() === "m.tag") {
            this.addTags(event);
        }
        this.accountData[event.getType()] = event;
        this.emit("Room.accountData", event, this);
    }
};

/**
 * Access account_data event of given event type for this room
 * @param {string} type the type of account_data event to be accessed
 * @return {?MatrixEvent} the account_data event in question
 */
Room.prototype.getAccountData = function(type) {
    return this.accountData[type];
};

function setEventMetadata(event, stateContext, toStartOfTimeline) {
    // set sender and target properties
    event.sender = stateContext.getSentinelMember(
        event.getSender()
    );
    if (event.getType() === "m.room.member") {
        event.target = stateContext.getSentinelMember(
            event.getStateKey()
        );
    }
    if (event.isState()) {
        // room state has no concept of 'old' or 'current', but we want the
        // room state to regress back to previous values if toStartOfTimeline
        // is set, which means inspecting prev_content if it exists. This
        // is done by toggling the forwardLooking flag.
        if (toStartOfTimeline) {
            event.forwardLooking = false;
        }
    }
}

/**
 * This is an internal method. Calculates the name of the room from the current
 * room state.
 * @param {Room} room The matrix room.
 * @param {string} userId The client's user ID. Used to filter room members
 * correctly.
 * @param {bool} ignoreRoomNameEvent Return the implicit room name that we'd see if there
 * was no m.room.name event.
 * @return {string} The calculated room name.
 */
function calculateRoomName(room, userId, ignoreRoomNameEvent) {
    if (!ignoreRoomNameEvent) {
        // check for an alias, if any. for now, assume first alias is the
        // official one.
        var mRoomName = room.currentState.getStateEvents("m.room.name", "");
        if (mRoomName && mRoomName.getContent() && mRoomName.getContent().name) {
            return mRoomName.getContent().name;
        }
    }

    var alias;
    var canonicalAlias = room.currentState.getStateEvents("m.room.canonical_alias", "");
    if (canonicalAlias) {
        alias = canonicalAlias.getContent().alias;
    }

    if (!alias) {
        var mRoomAliases = room.currentState.getStateEvents("m.room.aliases")[0];
        if (mRoomAliases && utils.isArray(mRoomAliases.getContent().aliases)) {
            alias = mRoomAliases.getContent().aliases[0];
        }
    }
    if (alias) {
        return alias;
    }

    // get members that are NOT ourselves and are actually in the room.
    var members = utils.filter(room.currentState.getMembers(), function(m) {
        return (m.userId !== userId && m.membership !== "leave");
    });
    // TODO: Localisation
    if (members.length === 0) {
        var memberList = utils.filter(room.currentState.getMembers(), function(m) {
            return (m.membership !== "leave");
        });
        if (memberList.length === 1) {
            // self-chat, peeked room with 1 participant, or invite.
            if (memberList[0].membership === "invite") {
                if (memberList[0].events.member) {
                    // extract who invited us to the room
                    return "Invite from " + memberList[0].events.member.getSender();
                }
                else {
                    return "Room Invite";
                }
            }
            else {
                if (memberList[0].userId === userId) {
                    return "Empty room";
                }
                else {
                    return memberList[0].name;
                }
            }
        }
        else {
            // there really isn't anyone in this room...
            return "Empty room";
        }
    }
    else if (members.length === 1) {
        return members[0].name;
    }
    else if (members.length === 2) {
        return (
            members[0].name + " and " + members[1].name
        );
    }
    else {
        return (
            members[0].name + " and " + (members.length - 1) + " others"
        );
    }
}

/**
 * The Room class.
 */
module.exports = Room;

/**
 * Fires whenever the timeline in a room is updated.
 * @event module:client~MatrixClient#"Room.timeline"
 * @param {MatrixEvent} event The matrix event which caused this event to fire.
 * @param {Room} room The room whose Room.timeline was updated.
 * @param {boolean} toStartOfTimeline True if this event was added to the start
 * @param {boolean} removed True if this event has just been removed from the timeline
 * (beginning; oldest) of the timeline e.g. due to pagination.
 *
 * @param {object} data  more data about the event
 *
 * @param {module:event-timeline.EventTimeline} data.timeline the timeline the
 * event was added to/removed from
 *
 * @param {boolean} data.liveEvent true if the event was a real-time event
 * added to the end of the live timeline
 *
 * @example
 * matrixClient.on("Room.timeline", function(event, room, toStartOfTimeline, data){
 *   if (!toStartOfTimeline && data.liveEvent) {
 *     var messageToAppend = room.timeline.[room.timeline.length - 1];
 *   }
 * });
 */

/**
 * Fires whenever the name of a room is updated.
 * @event module:client~MatrixClient#"Room.name"
 * @param {Room} room The room whose Room.name was updated.
 * @example
 * matrixClient.on("Room.name", function(room){
 *   var newName = room.name;
 * });
 */

/**
 * Fires whenever a receipt is received for a room
 * @event module:client~MatrixClient#"Room.receipt"
 * @param {event} event The receipt event
 * @param {Room} room The room whose receipts was updated.
 * @example
 * matrixClient.on("Room.receipt", function(event, room){
 *   var receiptContent = event.getContent();
 * });
 */

/**
 * Fires whenever a room's tags are updated.
 * @event module:client~MatrixClient#"Room.tags"
 * @param {event} event The tags event
 * @param {Room} room The room whose Room.tags was updated.
 * @example
 * matrixClient.on("Room.tags", function(event, room){
 *   var newTags = event.getContent().tags;
 *   if (newTags["favourite"]) showStar(room);
 * });
 */

/**
 * Fires whenever a room's account_data is updated.
 * @event module:client~MatrixClient#"Room.accountData"
 * @param {event} event The account_data event
 * @param {Room} room The room whose account_data was updated.
 * @example
 * matrixClient.on("Room.accountData", function(event, room){
 *   if (event.getType() === "m.room.colorscheme") {
 *       applyColorScheme(event.getContents());
 *   }
 * });
 */<|MERGE_RESOLUTION|>--- conflicted
+++ resolved
@@ -138,7 +138,8 @@
         //   data: <receipt data>
         // }]
     };
-<<<<<<< HEAD
+
+    this._notificationCounts = {};
 
     // just a list - *not* ordered.
     this._timelines = [];
@@ -146,14 +147,10 @@
     this._timelineSupport = Boolean(opts.timelineSupport);
 
     this.resetLiveTimeline();
-=======
-    this._notificationCounts = {};
->>>>>>> 7a4cc622
 }
 utils.inherits(Room, EventEmitter);
 
 /**
-<<<<<<< HEAD
  * Get the live timeline for this room.
  *
  * @return {module:models/event-timeline~EventTimeline} live timeline
@@ -203,7 +200,9 @@
  */
 Room.prototype.getTimelineForEvent = function(eventId) {
     return this._eventIdToTimeline[eventId];
-=======
+};
+
+/*
  * Get one of the notification counts for this room
  * @param {String} type The type of notification count to get. default: 'total'
  * @return {Number} The notification count, or undefined if there is no count
@@ -221,7 +220,6 @@
  */
 Room.prototype.setUnreadNotificationCount = function(type, count) {
     this._notificationCounts[type] = count;
->>>>>>> 7a4cc622
 };
 
 /**
